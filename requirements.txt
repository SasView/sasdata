# Data import/export requirements
h5py
lxml

# Calculation
<<<<<<< HEAD
numpy==1.*
=======
numpy
>>>>>>> bf98d30a
scipy

# Unit testing
pytest
unittest-xml-reporting

<<<<<<< HEAD
# Documentation
sphinx
=======
# Documentation (future)
sphinx
html5lib
>>>>>>> bf98d30a

# Other stuff
matplotlib<|MERGE_RESOLUTION|>--- conflicted
+++ resolved
@@ -3,25 +3,16 @@
 lxml
 
 # Calculation
-<<<<<<< HEAD
-numpy==1.*
-=======
 numpy
->>>>>>> bf98d30a
 scipy
 
 # Unit testing
 pytest
 unittest-xml-reporting
 
-<<<<<<< HEAD
-# Documentation
-sphinx
-=======
 # Documentation (future)
 sphinx
 html5lib
->>>>>>> bf98d30a
 
 # Other stuff
 matplotlib