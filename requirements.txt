# Data import/export requirements
h5py
lxml

# Calculation
<<<<<<< HEAD
numpy
scipy
=======
numpy==1.*
>>>>>>> df6d0453

# Unit testing
pytest
unittest-xml-reporting

# Documentation
sphinx

# Other stuff
matplotlib<|MERGE_RESOLUTION|>--- conflicted
+++ resolved
@@ -3,12 +3,8 @@
 lxml
 
 # Calculation
-<<<<<<< HEAD
-numpy
+numpy==1.*
 scipy
-=======
-numpy==1.*
->>>>>>> df6d0453
 
 # Unit testing
 pytest
