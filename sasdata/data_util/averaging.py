"""
This module contains various data processors used by Sasview's slicers.
"""

from enum import Enum, auto

import numpy as np
from numpy.typing import ArrayLike

from sasdata.dataloader.data_info import Data1D, Data2D

class IntervalType(Enum):
    HALF_OPEN = auto()
    CLOSED = auto()

    def weights_for_interval(self, array, l_bound, u_bound):
        """
        Weight coordinate data by position relative to a specified interval.

        :param array: the array for which the weights are calculated
        :param l_bound: value defining the lower limit of the region of interest
        :param u_bound: value defining the upper limit of the region of interest

        If and when fractional binning is implemented (ask Lucas), this function
        will be changed so that instead of outputting zeros and ones, it gives
        fractional values instead. These will depend on how close the array value
        is to being within the interval defined.
        """

        # Whether the endpoint should be included depends on circumstance.
        # Half-open is used when binning the major axis (except for the final bin)
        # and closed used for the minor axis and the final bin of the major axis.
        if self.name.lower() == 'half_open':
            in_range = np.logical_and(l_bound <= array, array < u_bound)
        elif self.name.lower() == 'closed':
            in_range = np.logical_and(l_bound <= array, array <= u_bound)
        else:
            msg = f"Unrecognised interval_type: {self.name}"
            raise ValueError(msg)

        return np.asarray(in_range, dtype=int)

class DirectionalAverage:
    """
    Average along one coordinate axis of 2D data and return data for a 1D plot.
    This can also be thought of as a projection onto the major axis: 2D -> 1D.

    This class operates on a decomposed Data2D object, and returns data needed
    to construct a Data1D object. The class is instantiated with two arrays of
    orthogonal coordinate data (depending on the coordinate system, these may
    have undergone some pre-processing) and two corresponding two-element
    tuples/lists defining the lower and upper limits on the Region of Interest
    (ROI) for each coordinate axis. One of these axes is averaged along, and
    the other is divided into bins and becomes the dependent variable of the
    eventual 1D plot. These are called the minor and major axes respectively.
    When a class instance is called, it is passed the intensity and error data
    from the original Data2D object. These should not have undergone any
    coordinate system dependent pre-processing.

    Note that the old version of manipulations.py had an option for logarithmic
    binning which was only used by SectorQ. This functionality is never called
    upon by SasView however, so I haven't implemented it here (yet).
    """

    def __init__(self,
                 major_axis: ArrayLike,
                 minor_axis: ArrayLike,
                 lims: tuple[tuple[float, float] | None, tuple[float, float] | None] | None = None,
                 nbins: int = 100):
        """
        Set up direction of averaging, limits on the ROI, & the number of bins.

        :param major_axis: Coordinate data for axis onto which the 2D data is
                           projected.
        :param minor_axis: Coordinate data for the axis perpendicular to the
                           major axis.
        :param lims: Tuple (major_lims, minor_lims). Each element may be a
                     2-tuple or None. 
        :param nbins: The number of bins the major axis is divided up into.
        """

        if any(not hasattr(coordinate_data, "__array__") for
               coordinate_data in (major_axis, minor_axis)):
            msg = "Must provide major & minor coordinate arrays for binning."
            raise ValueError(msg)

        if lims is None:
            major_lims = minor_lims = None
<<<<<<< HEAD
        elif not (isinstance(lims, (list, tuple)) and len(lims) == 2):
            msg = "Parameter 'lims' must be a 2-tuple (major_lims, minor_lims) or None."
            raise ValueError(msg)
        else:
=======
        else:
            if not (isinstance(lims, (list, tuple)) and len(lims) == 2):
                msg = "Parameter 'lims' must be a 2-tuple (major_lims, minor_lims) or None."
                raise ValueError(msg)
>>>>>>> f02ba2a3
            major_lims, minor_lims = lims

        try:
            nbins = int(nbins)
        except:
            msg = f"Parameter 'nbins' must be convertable to an integer via int(), got type {type(nbins)} (={nbins})"
            raise TypeError(msg)

        self.major_axis = np.asarray(major_axis)
        self.minor_axis = np.asarray(minor_axis)
        if self.major_axis.size != self.minor_axis.size:
            msg = "Major and minor axes must have same length"
            raise ValueError(msg)
        # In some cases all values from a given axis are part of the ROI.
        # An alternative approach may be needed for fractional weights.
        if major_lims is None:
            self.major_lims = (self.major_axis.min(), self.major_axis.max())
        else:
            self.major_lims = major_lims
        if minor_lims is None:
            self.minor_lims = (self.minor_axis.min(), self.minor_axis.max())
        else:
            self.minor_lims = minor_lims
        self.nbins = nbins
        # Assume a linear spacing for now, but allow for log, fibonacci, etc. implementations in the future
        # Add one to bin because this is for the limits, not centroids.
        self.bin_limits = np.linspace(self.major_lims[0], self.major_lims[1], self.nbins + 1)

    @property
    def bin_widths(self) -> np.ndarray:
        """Return a numpy array of all bin widths, regardless of the point spacings."""
        return np.asarray([self.bin_width_n(i) for i in range(0, self.nbins)])

    def bin_width_n(self, bin_number: int) -> float:
        """Calculate the bin width for the nth bin.
        :param bin_number: The starting array index of the bin between 0 and self.nbins - 1.
        :return: The bin width, as a float.
        """
        lower, upper = self.get_bin_interval(bin_number)
        return upper - lower

    def get_bin_interval(self, bin_number: int) -> tuple[float, float]:

        """
        Return the lower and upper limits defining a bin, given its index.

        :param bin_number: The index of the bin (between 0 and self.nbins - 1)
        :return: A tuple of the interval limits as (lower, upper).
        """
        # Ensure bin_number is an integer and not a float or a string representation
        bin_number = int(bin_number)
        return self.bin_limits[bin_number], self.bin_limits[bin_number+1]

    def get_bin_index(self, value):
        """
        Return the index of the bin to which the supplied value belongs.

        :param value: A coordinate value from somewhere along the major axis.
        """
        numerator = value - self.major_lims[0]
        denominator = self.major_lims[1] - self.major_lims[0]
        bin_index = int(np.floor(self.nbins * numerator / denominator))

        # Bins are indexed from 0 to nbins-1, so this check protects against
        # out-of-range indices when value == self.major_lims[1]
        if bin_index == self.nbins:
            bin_index -= 1

        return bin_index

    def compute_weights(self):
        """
        Return weights array for the contribution of each datapoint to each bin

        Each row of the weights array corresponds to the bin with the same
        index.
        """
        major_weights = np.zeros((self.nbins, self.major_axis.size))
        closed = IntervalType.CLOSED
        for m in range(self.nbins):
            # Include the value at the end of the binning range, but in
            # general use half-open intervals so each value belongs in only
            # one bin.
            if m == self.nbins - 1:
                interval = closed
            else:
                interval = IntervalType.HALF_OPEN
            bin_start, bin_end = self.get_bin_interval(bin_number=m)
            major_weights[m] = interval.weights_for_interval(array=self.major_axis,
                                                    l_bound=bin_start,
                                                    u_bound=bin_end)
        minor_weights = closed.weights_for_interval(array=self.minor_axis,
                                             l_bound=self.minor_lims[0],
                                             u_bound=self.minor_lims[1])
        return major_weights * minor_weights

    def __call__(self, data, err_data):
        """
        Compute the directional average of the supplied intensity & error data.

        :param data: intensity data from the origninal Data2D object.
        :param err_data: the corresponding errors for the intensity data.
        """
        weights = self.compute_weights()

        x_axis_values = np.sum(weights * self.major_axis, axis=1)
        intensity = np.sum(weights * data, axis=1)
        errs_squared = np.sum((weights * err_data)**2, axis=1)

        bin_counts = np.sum(weights, axis=1)
        # Prepare results, only compute division where bin_counts > 0
        if not np.any(bin_counts > 0):
            raise ValueError("Average Error: No bins inside ROI to average...")

        errors = np.sqrt(errs_squared)
        x_axis_values /= bin_counts
        intensity /= bin_counts
        errors /= bin_counts

        finite = np.isfinite(intensity)
        if not finite.any():
            msg = "Average Error: No points inside ROI to average..."
            raise ValueError(msg)

        return x_axis_values[finite], intensity[finite], errors[finite]

class GenericROI:
    """
    Base class used to set up the data from a Data2D object for processing.
    This class performs any coordinate system independent setup and validation.
    """

    def __init__(self):
        """
        Assign the variables used to label the properties of the Data2D object.

        In classes inheriting from GenericROI, the variables used to define the
        boundaries of the Region Of Interest are also set up during __init__.
        """

        self.data = None
        self.err_data = None
        self.q_data = None
        self.qx_data = None
        self.qy_data = None

    def validate_and_assign_data(self, data2d: Data2D = None) -> None:
        """
        Check that the data supplied is valid and assign data to variables.
        This method must be executed before any further data processing happens

        :param data2d: A Data2D object which is the target of a child class'
                       data manipulations.
        """
        # Check that the supplied data2d is valid and usable.
        if not isinstance(data2d, Data2D):
            msg = "Data supplied must be of type Data2D."
            raise TypeError(msg)
        if len(data2d.detector) > 1:
            msg = f"Invalid number of detectors: {len(data2d.detector)}"
            raise ValueError(msg)

        # Only use data which is finite and not masked off
        valid_data = np.isfinite(data2d.data) & data2d.mask

        # Assign properties of the Data2D object to variables for reference
        # during data processing.
        self.data = data2d.data[valid_data]
        self.err_data = data2d.err_data[valid_data]
        self.q_data = data2d.q_data[valid_data]
        self.qx_data = data2d.qx_data[valid_data]
        self.qy_data = data2d.qy_data[valid_data]

        # No points should have zero error, if they do then assume the error is
        # the square root of the data. This code was added to replicate
        # previous functionality. It's a bit dodgy, so feel free to remove.
        self.err_data[self.err_data == 0] = \
            np.sqrt(np.abs(self.data[self.err_data == 0]))

class CartesianROI(GenericROI):
    """
    Base class for data manipulators with a Cartesian (rectangular) ROI.
    """

    def __init__(self, qx_range: tuple[float, float] = (0.0, 0.0), qy_range: tuple[float, float] = (0.0, 0.0)) -> None:
        """
        Assign the variables used to label the properties of the Data2D object.
        Also establish the upper and lower bounds defining the ROI.

        The units of these parameters are A^-1
        :param qx_range: Bounds of the ROI along the Q_x direction.
        :param qy_range: Bounds of the ROI along the Q_y direction.
        """
        qx_min, qx_max = qx_range
        qy_min, qy_max = qy_range
        super().__init__()
        self.qx_min = qx_min
        self.qx_max = qx_max
        self.qy_min = qy_min
        self.qy_max = qy_max

class PolarROI(GenericROI):
    """
    Base class for data manipulators with a polar ROI.
    """

    def __init__(self, r_range: tuple[float, float], phi_range: tuple[float, float] = (0.0, 2*np.pi)) -> None:
        """
        Assign the variables used to label the properties of the Data2D object.
        Also establish the upper and lower bounds defining the ROI.

        The units are A^-1 for radial parameters, and radians for anglar ones.
        :param r_range: Tuple (r_min, r_max) defining limits for |Q| values to use during averaging.
        :param phi_range: Tuple (phi_min, phi_max) defining limits for φ in radians (in the ROI).

        Note that Phi is measured anti-clockwise from the positive x-axis.
        """
        r_min, r_max = r_range
        phi_min, phi_max = phi_range
        super().__init__()

        self.phi_data = None

        if r_min >= r_max:
            msg = "Minimum radius cannot be greater than maximum radius."
            raise ValueError(msg)
        # Units A^-1 for radii, radians for angles
        self.r_min = r_min
        self.r_max = r_max
        self.phi_min = phi_min
        self.phi_max = phi_max

    def validate_and_assign_data(self, data2d: Data2D = None) -> None:
        """
        Check that the data supplied valid and assign data variables.
        This method must be executed before any further data processing happens

        :param data2d: A Data2D object which is the target of a child class'
                       data manipulations.
        """

        # Most validation and pre-processing is taken care of by GenericROI.
        super().validate_and_assign_data(data2d)
        # Phi data can be calculated from the Cartesian Q coordinates.
        self.phi_data = np.arctan2(self.qy_data, self.qx_data)

class Boxsum(CartesianROI):
    """
    Compute the sum of the intensity within a rectangular Region Of Interest.
    """

    def __init__(self, qx_range: tuple[float, float] = (0.0, 0.0), qy_range: tuple[float, float] = (0.0, 0.0)) -> None:
        """
        Set up the Region of Interest and its boundaries.

        The units of these parameters are A^-1
        :param qx_range: Bounds of the ROI along the Q_x direction.
        :param qy_range: Bounds of the ROI along the Q_y direction.
        """
        super().__init__(qx_range=qx_range,
                         qy_range=qy_range)

    def __call__(self, data2d: Data2D = None) -> float:
        """
        Coordinate data processing operations and return the results.

        :param data2d: The Data2D object for which the sum is calculated.
        """
        self.validate_and_assign_data(data2d)
        total_sum, error, count = self._sum()

        return total_sum, error, count

    def _sum(self) -> float:
        """
        Determine which data are inside the ROI and compute their sum.
        Also calculate the error on this calculation and the total number of
        datapoints in the region.
        """

        # Currently the weights are binary, but could be fractional in future
        interval = IntervalType.CLOSED
        x_weights = interval.weights_for_interval(array=self.qx_data,
                                         l_bound=self.qx_min,
                                         u_bound=self.qx_max)
        y_weights = interval.weights_for_interval(array=self.qy_data,
                                         l_bound=self.qy_min,
                                         u_bound=self.qy_max)
        weights = x_weights * y_weights

        data = weights * self.data
        # Not certain that the weights should be squared here, I'm just copying
        # how it was done in the old manipulations.py
        err_squared = weights * weights * self.err_data * self.err_data

        total_sum = np.sum(data)
        total_errors_squared = np.sum(err_squared)
        total_count = np.sum(weights)

        return total_sum, np.sqrt(total_errors_squared), total_count

class Boxavg(Boxsum):
    """
    Compute the average intensity within a rectangular Region Of Interest.
    """

    def __init__(self, qx_range: tuple[float, float] = (0.0, 0.0), qy_range: tuple[float, float] = (0.0, 0.0)) -> None:
        """
        Set up the Region of Interest and its boundaries.

        The units of these parameters are A^-1
        :param qx_range: Bounds of the ROI along the Q_x direction.
        :param qy_range: Bounds of the ROI along the Q_y direction.
        """
        super().__init__(qx_range=qx_range,
                         qy_range=qy_range)

    def __call__(self, data2d: Data2D) -> float:
        """
        Coordinate data processing operations and return the results.

        :param data2d: The Data2D object for which the average is calculated.
        """
        self.validate_and_assign_data(data2d)
        total_sum, error, count = super()._sum()

        return (total_sum / count), (error / count)

class SlabX(CartesianROI):
    """
    Average I(Q_x, Q_y) along the y direction (within a ROI), giving I(Q_x).

    This class is initialised by specifying the boundaries of the ROI and is
    called by supplying a Data2D object. It returns a Data1D object.
    The averaging process can also be thought of as projecting 2D -> 1D.

    There also exists the option to "fold" the ROI, where Q data on opposite
    sides of the origin but with equal magnitudes are averaged together,
    resulting in a 1D plot with only positive Q values shown.
    """

    def __init__(self, qx_range: tuple[float, float] = (0.0, 0.0), qy_range: tuple[float, float] = (0.0, 0.0), nbins: int = 100, fold: bool = False):
        """
        Set up the ROI boundaries, the binning of the output 1D data, and fold.

        The units of these parameters are A^-1
        :param qx_range: Bounds of the ROI along the Q_x direction.
        :param qy_range: Bounds of the ROI along the Q_y direction.
        :param nbins: The number of bins data is sorted into along Q_x.
        :param fold: Whether the two halves of the ROI along Q_x should be
                     folded together during averaging.
        """
        super().__init__(qx_range=qx_range,
                         qy_range=qy_range)
        self.nbins = nbins
        self.fold = fold

    def __call__(self, data2d: Data2D = None) -> Data1D:
        """
        Compute the 1D average of 2D data, projecting along the Q_x axis.

        :param data2d: The Data2D object for which the average is computed.
        :return: Data1D object for plotting.
        """
        self.validate_and_assign_data(data2d)

        # SlabX is used by SasView's BoxInteractorX, which is designed so that
        # the ROI is always centred on the origin. If this ever changes, then
        # the behaviour of fold here will also need to change. Perhaps we could
        # apply a transformation to the data like the one used in WedgePhi.

        if self.fold:
            major_lims = (0, self.qx_max)
            self.qx_data = np.abs(self.qx_data)
        else:
            major_lims = (self.qx_min, self.qx_max)
        minor_lims = (self.qy_min, self.qy_max)

        directional_average = DirectionalAverage(major_axis=self.qx_data,
                                                 minor_axis=self.qy_data,
                                                 lims=(major_lims,minor_lims),
                                                 nbins=self.nbins)
        qx_data, intensity, error = \
            directional_average(data=self.data, err_data=self.err_data)

        return Data1D(x=qx_data, y=intensity, dy=error)

class SlabY(CartesianROI):
    """
    Average I(Q_x, Q_y) along the x direction (within a ROI), giving I(Q_y).

    This class is initialised by specifying the boundaries of the ROI and is
    called by supplying a Data2D object. It returns a Data1D object.
    The averaging process can also be thought of as projecting 2D -> 1D.

    There also exists the option to "fold" the ROI, where Q data on opposite
    sides of the origin but with equal magnitudes are averaged together,
    resulting in a 1D plot with only positive Q values shown.
    """

    def __init__(self, qx_range: tuple[float, float] = (0.0, 0), qy_range: tuple[float, float] = (0.0, 0), nbins: int = 100, fold: bool = False):
        """
        Set up the ROI boundaries, the binning of the output 1D data, and fold.

        The units of these parameters are A^-1
        :param qx_range: Bounds of the ROI along the Q_x direction.
        :param qy_range: Bounds of the ROI along the Q_y direction.
        :param qy_max: Upper bound of the ROI along the Q_y direction.
        :param nbins: The number of bins data is sorted into along Q_y.
        :param fold: Whether the two halves of the ROI along Q_y should be
                     folded together during averaging.
        """
        super().__init__(qx_range=qx_range,
                         qy_range=qy_range)
        self.nbins = nbins
        self.fold = fold

    def __call__(self, data2d: Data2D = None) -> Data1D:
        """
        Compute the 1D average of 2D data, projecting along the Q_y axis.

        :param data2d: The Data2D object for which the average is computed.
        :return: Data1D object for plotting.
        """
        self.validate_and_assign_data(data2d)

        # SlabY is used by SasView's BoxInteractorY, which is designed so that
        # the ROI is always centred on the origin. If this ever changes, then
        # the behaviour of fold here will also need to change. Perhaps we could
        # apply a transformation to the data like the one used in WedgePhi.

        if self.fold:
            major_lims = (0, self.qy_max)
            self.qy_data = np.abs(self.qy_data)
        else:
            major_lims = (self.qy_min, self.qy_max)
        minor_lims = (self.qx_min, self.qx_max)

        directional_average = DirectionalAverage(major_axis=self.qy_data,
                                                 minor_axis=self.qx_data,
                                                 lims=(major_lims,minor_lims),
                                                 nbins=self.nbins)
        qy_data, intensity, error = \
            directional_average(data=self.data, err_data=self.err_data)

        return Data1D(x=qy_data, y=intensity, dy=error)

class CircularAverage(PolarROI):
    """
    Calculate I(|Q|) by circularly averaging 2D data between 2 radial limits.

    This class is initialised by specifying lower and upper limits on the
    magnitude of Q values to consider during the averaging, though currently
    SasView always calls this class using the full range of data. When called,
    this class is supplied with a Data2D object. It returns a Data1D object
    where intensity is given as a function of Q only.
    """

    def __init__(self, r_range: tuple[float, float], nbins: int = 100) -> None:
        """
        Set up the lower and upper radial limits as well as the number of bins.

        The units are A^-1 for the radial parameters.
        :param r_min: Lower limit for |Q| values to use during averaging.
        :param r_max: Upper limit for |Q| values to use during averaging.
        :param nbins: The number of bins data is sorted into along |Q| the axis
        """
        super().__init__(r_range=r_range)
        self.nbins = nbins

    def __call__(self, data2d: Data2D = None) -> Data1D:
        """
        Compute the 1D average of 2D data, projecting along the Q axis.

        :param data2d: The Data2D object for which the average is computed.
        :return: Data1D object for plotting.
        """
        self.validate_and_assign_data(data2d)

        # Averaging takes place between radial limits
        major_lims = (self.r_min, self.r_max)
        # minor_lims is None because a full-circle angular range is used
        directional_average = DirectionalAverage(major_axis=self.q_data,
                                                 minor_axis=self.phi_data,
                                                 lims=(major_lims,None),
                                                 nbins=self.nbins)
        q_data, intensity, error = \
            directional_average(data=self.data, err_data=self.err_data)

        return Data1D(x=q_data, y=intensity, dy=error)

class Ring(PolarROI):
    """
    Calculate I(φ) by radially averaging 2D data between 2 radial limits.

    This class is initialised by specifying lower and upper limits on the
    magnitude of Q values to consider during the averaging. When called,
    this class is supplied with a Data2D object. It returns a Data1D object.
    This Data1D object gives intensity as a function of the angle from the
    positive x-axis, φ, only.
    """

    def __init__(self, r_range: tuple[float, float], nbins: int = 100) -> None:
        """
        Set up the lower and upper radial limits as well as the number of bins.

        The units are A^-1 for the radial parameters.
        :param r_min: Lower limit for |Q| values to use during averaging.
        :param r_max: Upper limit for |Q| values to use during averaging.
        :param nbins: The number of bins data is sorted into along Phi the axis
        """
        super().__init__(r_range=r_range)
        self.nbins = nbins

    def __call__(self, data2d: Data2D = None) -> Data1D:
        """
        Compute the 1D average of 2D data, projecting along the Phi axis.

        :param data2d: The Data2D object for which the average is computed.
        :return: Data1D object for plotting.
        """
        self.validate_and_assign_data(data2d)

        # Averaging takes place between radial limits
        minor_lims = (self.r_min, self.r_max)
        # major_lims is None because a full-circle angular range is used
        directional_average = DirectionalAverage(major_axis=self.phi_data,
                                                 minor_axis=self.q_data,
                                                 lims=(None,minor_lims),
                                                 nbins=self.nbins)
        phi_data, intensity, error = \
            directional_average(data=self.data, err_data=self.err_data)

        return Data1D(x=phi_data, y=intensity, dy=error)

class SectorQ(PolarROI):
    """
    Project I(Q, φ) data onto I(Q) within a region defined by Cartesian limits.

    The projection is computed by averaging together datapoints with the same
    angle φ (so long as they are within the ROI), measured anticlockwise from
    the positive x-axis.

    This class is initialised by specifying lower and upper limits on both the
    magnitude of Q and the angle φ. These four parameters specify the primary
    Region Of Interest, however there is a secondary ROI with the same |Q|
    values on the opposite side of the origin (φ + π). How this secondary ROI
    is treated depends on the value of the `fold` parameter. If fold is set to
    True, data on opposite sides of the origin are averaged together and the
    results are plotted against positive values of Q. If fold is set to False,
    the data from the two regions are graphed separeately, with the secondary
    ROI data labelled using negative Q values.

    When called, this class is supplied with a Data2D object. It returns a
    Data1D object where intensity is given as a function of Q only.
    """

    def __init__(self, r_range: tuple[float, float], phi_range: tuple[float, float] = (0.0, 2*np.pi), nbins: int = 100, fold: bool = True) -> None:
        """
        Set up the ROI boundaries, the binning of the output 1D data, and fold.

        The units are A^-1 for radial parameters, and radians for anglar ones.
        :param r_range: Tuple (r_min, r_max) defining limits for |Q| values to use during averaging.
        :param phi_range: Tuple (phi_min, phi_max) defining limits for φ in radians (in the primary ROI).
        :Defaults to full circle (0, 2*pi).
        :param nbins: The number of bins data is sorted into along the |Q| axis
        :param fold: Whether the primary and secondary ROIs should be folded
                     together during averaging.
        """
        super().__init__(r_range=r_range, phi_range=phi_range)

        self.nbins = nbins
        self.fold = fold

    def __call__(self, data2d: Data2D = None) -> Data1D:
        """
        Compute the 1D average of 2D data, projecting along the Q_y axis.

        :param data2d: The Data2D object for which the average is computed.
        :return: Data1D object for plotting.
        """
        self.validate_and_assign_data(data2d)

        # Transform all angles to the range [0,2π) where phi_min is at zero,
        # eliminating errors when the ROI straddles the 2π -> 0 discontinuity.
        # We won't need to convert back later because we're plotting against Q.
        phi_offset = self.phi_min
        self.phi_min = 0.0
        self.phi_max = (self.phi_max - phi_offset) % (2 * np.pi)
        self.phi_data = (self.phi_data - phi_offset) % (2 * np.pi)

        major_lims = (self.r_min, self.r_max)
        minor_lims = (self.phi_min, self.phi_max)
        # Secondary region of interest covers angles on opposite side of origin
        minor_lims_alt = (self.phi_min + np.pi, self.phi_max + np.pi)

        primary_region = DirectionalAverage(major_axis=self.q_data,
                                            minor_axis=self.phi_data,
                                            lims=(major_lims,minor_lims),
                                            nbins=self.nbins)
        secondary_region = DirectionalAverage(major_axis=self.q_data,
                                              minor_axis=self.phi_data,
                                              lims=(major_lims,minor_lims_alt),
                                              nbins=self.nbins)

        primary_q, primary_I, primary_err = \
            primary_region(data=self.data, err_data=self.err_data)
        secondary_q, secondary_I, secondary_err = \
            secondary_region(data=self.data, err_data=self.err_data)

        if self.fold:
            # Combining the two regions requires re-binning; the q value
            # arrays may be unequal lengths, or the indices may correspond to
            # different q values. To average the results from >2 ROIs you would
            # need to generalise this process.
            combined_q = np.zeros(self.nbins)
            average_intensity = np.zeros(self.nbins)
            combined_err = np.zeros(self.nbins)
            bin_counts = np.zeros(self.nbins)
            for old_index, q_val in enumerate(primary_q):
                old_index = int(old_index)
                new_index = primary_region.get_bin_index(q_val)
                combined_q[new_index] += q_val
                average_intensity[new_index] += primary_I[old_index]
                combined_err[new_index] += primary_err[old_index] ** 2
                bin_counts[new_index] += 1
            for old_index, q_val in enumerate(secondary_q):
                old_index = int(old_index)
                new_index = secondary_region.get_bin_index(q_val)
                combined_q[new_index] += q_val
                average_intensity[new_index] += secondary_I[old_index]
                combined_err[new_index] += secondary_err[old_index] ** 2
                bin_counts[new_index] += 1

            combined_q /= bin_counts
            average_intensity /= bin_counts
            combined_err = np.sqrt(combined_err) / bin_counts

            finite = np.isfinite(average_intensity)

            data1d = Data1D(x=combined_q[finite], y=average_intensity[finite],
                            dy=combined_err[finite])
        else:
            # The secondary ROI is labelled with negative Q values.
            combined_q = np.append(np.flip(-1 * secondary_q), primary_q)
            combined_intensity = np.append(np.flip(secondary_I), primary_I)
            combined_error = np.append(np.flip(secondary_err), primary_err)
            data1d = Data1D(x=combined_q, y=combined_intensity,
                            dy=combined_error)

        return data1d

class WedgeQ(PolarROI):
    """
    Project I(Q, φ) data onto I(Q) within a region defined by Cartesian limits.

    The projection is computed by averaging together datapoints with the same
    angle φ (so long as they are within the ROI), measured anticlockwise from
    the positive x-axis.

    This class is initialised by specifying lower and upper limits on both the
    magnitude of Q and the angle φ.
    When called, this class is supplied with a Data2D object. It returns a
    Data1D object where intensity is given as a function of Q only.
    """

    def __init__(self, r_range: tuple[float, float], phi_range: tuple[float, float] = (0.0, 2*np.pi), nbins: int = 100) -> None:
        """
        Set up the ROI boundaries, and the binning of the output 1D data.

        The units are A^-1 for radial parameters, and radians for anglar ones.
        :param r_range: Tuple (r_min, r_max) defining limits for |Q| values to use during averaging.
        :param phi_range: Tuple (phi_min, phi_max) defining limits for φ in radians (in the primary ROI).
        :Defaults to full circle (0, 2*pi).
        :param nbins: The number of bins data is sorted into along the |Q| axis
        """
        super().__init__(r_range=r_range, phi_range=phi_range)
        self.nbins = nbins

    def __call__(self, data2d: Data2D = None) -> Data1D:
        """
        Compute the 1D average of 2D data, projecting along the Q_y axis.

        :param data2d: The Data2D object for which the average is computed.
        :return: Data1D object for plotting.
        """
        self.validate_and_assign_data(data2d)

        # Transform all angles to the range [0,2π) where phi_min is at zero,
        # eliminating errors when the ROI straddles the 2π -> 0 discontinuity.
        # We won't need to convert back later because we're plotting against Q.
        phi_offset = self.phi_min
        self.phi_min = 0.0
        self.phi_max = (self.phi_max - phi_offset) % (2 * np.pi)
        self.phi_data = (self.phi_data - phi_offset) % (2 * np.pi)

        # Averaging takes place between radial and angular limits
        major_lims = (self.r_min, self.r_max)
        # When phi_max and phi_min have the same angle, ROI is a full circle.
        if self.phi_max == 0:
            minor_lims = None
        else:
            minor_lims = (self.phi_min, self.phi_max)

        directional_average = DirectionalAverage(major_axis=self.q_data,
                                                 minor_axis=self.phi_data,
                                                 lims=(major_lims,minor_lims),
                                                 nbins=self.nbins)
        q_data, intensity, error = \
            directional_average(data=self.data, err_data=self.err_data)

        return Data1D(x=q_data, y=intensity, dy=error)

class WedgePhi(PolarROI):
    """
    Project I(Q, φ) data onto I(φ) within a region defined by Cartesian limits.

    The projection is computed by averaging together datapoints with the same
    Q value (so long as they are within the ROI).

    This class is initialised by specifying lower and upper limits on both the
    magnitude of Q and the angle φ, measured anticlockwise from the positive
    x-axis.
    When called, this class is supplied with a Data2D object. It returns a
    Data1D object where intensity is given as a function of Q only.
    """

    def __init__(self, r_range: tuple[float, float], phi_range: tuple[float, float] = (0.0, 2*np.pi), nbins: int = 100) -> None:
        """
        Set up the ROI boundaries, and the binning of the output 1D data.

        The units are A^-1 for radial parameters, and radians for anglar ones.
        :param r_range: Tuple (r_min, r_max) defining limits for |Q| values to use during averaging.
        :param phi_range: Tuple (phi_min, phi_max) defining angular bounds in radians.
                          Defaults to full circle (0, 2*pi).
        :param nbins: The number of bins data is sorted into along the φ axis.
        """
        super().__init__(r_range=r_range, phi_range=phi_range)
        self.nbins = nbins

    def __call__(self, data2d: Data2D = None) -> Data1D:
        """
        Compute the 1D average of 2D data, projecting along the Q_y axis.

        :param data2d: The Data2D object for which the average is computed.
        :return: Data1D object for plotting.
        """
        self.validate_and_assign_data(data2d)

        # Transform all angles to the range [0,2π) where phi_min is at zero,
        # eliminating errors when the ROI straddles the 2π -> 0 discontinuity.
        # Remember to transform back afterward as we're plotting against phi.
        phi_offset = self.phi_min
        self.phi_min = 0.0
        self.phi_max = (self.phi_max - phi_offset) % (2 * np.pi)
        self.phi_data = (self.phi_data - phi_offset) % (2 * np.pi)

        # Averaging takes place between angular and radial limits
        # When phi_max and phi_min have the same angle, ROI is a full circle.
        if self.phi_max == 0:
            major_lims = None
        else:
            major_lims = (self.phi_min, self.phi_max)
        minor_lims = (self.r_min, self.r_max)

        directional_average = DirectionalAverage(major_axis=self.phi_data,
                                                 minor_axis=self.q_data,
                                                 lims=(major_lims,minor_lims),
                                                 nbins=self.nbins)
        phi_data, intensity, error = \
            directional_average(data=self.data, err_data=self.err_data)

        # Convert angular data back to the original phi range
        phi_data += phi_offset
        # In the old manipulations.py, we also had this shift to plot the data
        # at the centre of the bins. I'm not sure why it's only angular binning
        # which gets this treatment.
        # TODO: Update this once non-linear binning options are implemented
        phi_data += directional_average.bin_widths / 2

        return Data1D(x=phi_data, y=intensity, dy=error)

class SectorPhi(WedgePhi):
    """
    Sector average as a function of phi.
    I(phi) is return and the data is averaged over Q.

    A sector is defined by r_min, r_max, phi_min, phi_max.
    The number of bin in phi also has to be defined.
    """

    # This class has only been kept around in case users are using it in
    # scripts, SectorPhi was never used by SasView. The functionality is now in
    # use through WedgeSlicer.py, so the rewritten version of this class has
    # been named WedgePhi.

################################################################################

class Ringcut(PolarROI):
    """
    Defines a ring on a 2D data set.
    The ring is defined by r_min, r_max, and
    the position of the center of the ring.

    The data returned is the region inside the ring

    Phi_min and phi_max should be defined between 0 and 2*pi
    in anti-clockwise starting from the x- axis on the left-hand side
    """

    def __init__(self, r_range: tuple[float, float] = (0.0, 0.0), phi_range: tuple[float, float] = (0.0, 2*np.pi)):

        super().__init__(r_range, phi_range)

    def __call__(self, data2D: Data2D) -> np.ndarray[bool]:
        """
        Apply the ring to the data set.
        Returns the angular distribution for a given q range

        :param data2D: Data2D object

        :return: index array in the range
        """
        super().validate_and_assign_data(data2D)

        # Calculate q_data using unmasked qx_data and qy_data
        q_data = np.sqrt(data2D.qx_data * data2D.qx_data + data2D.qy_data * data2D.qy_data)

        # check whether each data point is inside ROI
        out = (self.r_min <= q_data) & (self.r_max >= q_data)
        return out

class Boxcut(CartesianROI):
    """
    Find a rectangular 2D region of interest.
    """

    def __init__(self, qx_range: tuple[float, float] = (0.0, 0.0), qy_range: tuple[float, float] = (0.0, 0.0)):
        super().__init__(qx_range=qx_range, qy_range=qy_range)

    def __call__(self, data2D: Data2D) -> np.ndarray[bool]:
        """
       Find a rectangular 2D region of interest where  data points inside the ROI are True, and False otherwise

       :param data2D: Data2D object
       :return: mask, 1d array (len = len(data))
        """
        super().validate_and_assign_data(data2D)

        # check whether each data point is inside ROI
        outx = (self.qx_min <= data2D.qx_data) & (self.qx_max > data2D.qx_data)
        outy = (self.qy_min <= data2D.qy_data) & (self.qy_max > data2D.qy_data)

        return outx & outy

class Sectorcut(PolarROI):
    """
    Defines a sector (major + minor) region on a 2D data set.
    The sector is defined by phi_min, phi_max,
    where phi_min and phi_max are defined by the right
    and left lines wrt central line.

    Phi_min and phi_max are given in units of radian
    and (phi_max-phi_min) should not be larger than pi
    """

    def __init__(self, phi_range: tuple[float, float] = (0.0, np.pi)):
        super().__init__(r_range=(0, np.inf), phi_range=phi_range)

    def __call__(self, data2D: Data2D) -> np.ndarray[bool]:
        """
        Find a rectangular 2D region of interest where  data points inside the ROI are True, and False otherwise

        :param data2D: Data2D object
        :return: mask, 1d array (len = len(data))
        """
        super().validate_and_assign_data(data2D)

        # Ensure unmasked data is used for the phi_data calculation to ensure data sizes match
        self.phi_data = np.arctan2(data2D.qy_data, data2D.qx_data)
        # Calculate q_data using unmasked qx_data and qy_data to ensure data sizes match
        q_data = np.sqrt(data2D.qx_data * data2D.qx_data + data2D.qy_data * data2D.qy_data)

        phi_offset = self.phi_min
        self.phi_min = 0.0
        self.phi_max = (self.phi_max - phi_offset) % (2 * np.pi)
        self.phi_data = (self.phi_data - phi_offset) % (2 * np.pi)
        phi_shifted = self.phi_data - np.pi

        # Determine angular bounds for both upper and lower half of image
        phi_min_angle, phi_max_angle = (self.phi_min, self.phi_max)

        # Determine regions of interest
        out_radial = (self.r_min <= q_data) & (self.r_max > q_data)
        out_upper = (phi_min_angle <= self.phi_data) & (phi_max_angle >= self.phi_data)
        out_lower = (phi_min_angle <= phi_shifted) & (phi_max_angle >= phi_shifted)

        upper_roi = out_radial & out_upper
        lower_roi = out_radial & out_lower
        out = upper_roi | lower_roi

        return out<|MERGE_RESOLUTION|>--- conflicted
+++ resolved
@@ -86,17 +86,11 @@
 
         if lims is None:
             major_lims = minor_lims = None
-<<<<<<< HEAD
+
         elif not (isinstance(lims, (list, tuple)) and len(lims) == 2):
             msg = "Parameter 'lims' must be a 2-tuple (major_lims, minor_lims) or None."
             raise ValueError(msg)
         else:
-=======
-        else:
-            if not (isinstance(lims, (list, tuple)) and len(lims) == 2):
-                msg = "Parameter 'lims' must be a 2-tuple (major_lims, minor_lims) or None."
-                raise ValueError(msg)
->>>>>>> f02ba2a3
             major_lims, minor_lims = lims
 
         try:
