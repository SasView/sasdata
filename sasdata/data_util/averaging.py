--- conflicted
+++ resolved
@@ -1,11 +1,9 @@
 """
 This module contains various data processors used by Sasview's slicers.
 """
-<<<<<<< HEAD
+
 from enum import Enum, auto
-=======
-from enum import Enum
->>>>>>> 81e8e698
+
 
 import numpy as np
 from numpy.typing import ArrayLike
@@ -42,22 +40,8 @@
             msg = f"Unrecognised interval_type: {self.name}"
             raise ValueError(msg)
 
-<<<<<<< HEAD
         return np.asarray(in_range, dtype=int)
-=======
-        return np.asarray(in_range, dtype=bool)
-
-def _normalize_angles(phi_data: np.ndarray, phi_min: float, phi_max: float) -> tuple[np.ndarray, float, float]:
-    """
-    Normalize phi_data and phi_min/phi_max so phi_min is mapped to 0 and phi_data is in [0, 2*pi).
-    Returns (phi_data_normalized, phi_min_normalized, phi_max_normalized).
-    """
-    phi_offset = phi_min
-    phi_min_norm = 0.0
-    phi_max_norm = (phi_max - phi_offset) % (2 * np.pi)
-    phi_data_norm = (phi_data - phi_offset) % (2 * np.pi)
-    return phi_data_norm, phi_min_norm, phi_max_norm
->>>>>>> 81e8e698
+
 
 
 class DirectionalAverage:
@@ -153,11 +137,9 @@
         lower, upper = self.get_bin_interval(bin_number)
         return upper - lower
 
-<<<<<<< HEAD
-    def get_bin_interval(self, bin_number: int) -> (float, float):
-=======
+
     def get_bin_interval(self, bin_number: int) -> tuple[float, float]:
->>>>>>> 81e8e698
+
         """
         Return the lower and upper limits defining a bin, given its index.
 
@@ -223,15 +205,11 @@
         x_axis_values = np.sum(weights * self.major_axis, axis=1)
         intensity = np.sum(weights * data, axis=1)
         errs_squared = np.sum((weights * err_data)**2, axis=1)
-<<<<<<< HEAD
+
         bin_counts = np.sum(weights, axis=1)
-=======
-
         # Prepare results, only compute division where bin_counts > 0
-        valid_bins = bin_counts > 0
-        if not np.any(valid_bins):
+        if not np.any(bin_counts > 0):
             raise ValueError("Average Error: No bins inside ROI to average...")
->>>>>>> 81e8e698
 
         errors = np.sqrt(errs_squared)
         x_axis_values /= bin_counts
@@ -259,19 +237,13 @@
         In classes inheriting from GenericROI, the variables used to define the
         boundaries of the Region Of Interest are also set up during __init__.
         """
-<<<<<<< HEAD
+
         self.data = None
         self.err_data = None
         self.q_data = None
         self.qx_data = None
         self.qy_data = None
-=======
-        self.data: np.ndarray | None = None
-        self.err_data: np.ndarray | None = None
-        self.q_data: np.ndarray | None = None
-        self.qx_data: np.ndarray | None = None
-        self.qy_data: np.ndarray | None = None
->>>>>>> 81e8e698
+
 
     def validate_and_assign_data(self, data2d: Data2D = None) -> None:
         """
@@ -349,11 +321,8 @@
         r_min, r_max = r_range
         phi_min, phi_max = phi_range
         super().__init__()
-<<<<<<< HEAD
+
         self.phi_data = None
-=======
-        self.phi_data: np.ndarray | None = None
->>>>>>> 81e8e698
 
         if r_min >= r_max:
             msg = "Minimum radius cannot be greater than maximum radius."
@@ -1047,16 +1016,13 @@
         # Calculate q_data using unmasked qx_data and qy_data to ensure data sizes match
         q_data = np.sqrt(data2D.qx_data * data2D.qx_data + data2D.qy_data * data2D.qy_data)
 
-<<<<<<< HEAD
+
         phi_offset = self.phi_min
         self.phi_min = 0.0
         self.phi_max = (self.phi_max - phi_offset) % (2 * np.pi)
         self.phi_data = (self.phi_data - phi_offset) % (2 * np.pi)
         phi_shifted = self.phi_data - np.pi
-=======
-        phi_data_norm, phi_min_norm, phi_max_norm = _normalize_angles(self.phi_data, self.phi_min, self.phi_max)
-        phi_shifted = phi_data_norm - np.pi
->>>>>>> 81e8e698
+
 
         # Determine angular bounds for both upper and lower half of image
         phi_min_angle, phi_max_angle = (self.phi_min, self.phi_max)
