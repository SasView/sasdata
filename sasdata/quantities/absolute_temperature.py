<<<<<<< HEAD
from typing import TypeVar

from sasdata.quantities.quantity import Quantity
from sasdata.quantities.accessors import TemperatureAccessor


DataType = TypeVar("DataType")
class AbsoluteTemperatureAccessor(TemperatureAccessor[DataType]):
    """ Parsing for absolute temperatures """
    @property
    def value(self) -> Quantity[DataType] | None:
        if self._numerical_part() is None:
            return None
        else:
            return Quantity.parse(self._numerical_part(), self._unit_part(), absolute_temperature=True)
=======
from typing import TypeVar

from quantities.quantity import Quantity
from sasdata.quantities.accessors import TemperatureAccessor


DataType = TypeVar("DataType")
class AbsoluteTemperatureAccessor(TemperatureAccessor[DataType]):
    """ Parsing for absolute temperatures """
    @property
    def value(self) -> Quantity[DataType] | None:
        if self._numerical_part() is None:
            return None
        else:
            return Quantity.parse(self._numerical_part(), self._unit_part(), absolute_temperature=True)
>>>>>>> 6b9ae5eb
<|MERGE_RESOLUTION|>--- conflicted
+++ resolved
@@ -1,4 +1,3 @@
-<<<<<<< HEAD
 from typing import TypeVar
 
 from sasdata.quantities.quantity import Quantity
@@ -13,21 +12,4 @@
         if self._numerical_part() is None:
             return None
         else:
-            return Quantity.parse(self._numerical_part(), self._unit_part(), absolute_temperature=True)
-=======
-from typing import TypeVar
-
-from quantities.quantity import Quantity
-from sasdata.quantities.accessors import TemperatureAccessor
-
-
-DataType = TypeVar("DataType")
-class AbsoluteTemperatureAccessor(TemperatureAccessor[DataType]):
-    """ Parsing for absolute temperatures """
-    @property
-    def value(self) -> Quantity[DataType] | None:
-        if self._numerical_part() is None:
-            return None
-        else:
-            return Quantity.parse(self._numerical_part(), self._unit_part(), absolute_temperature=True)
->>>>>>> 6b9ae5eb
+            return Quantity.parse(self._numerical_part(), self._unit_part(), absolute_temperature=True)