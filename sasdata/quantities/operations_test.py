<<<<<<< HEAD
import pytest

from sasdata.quantities.quantity import Operation, \
    Neg, Inv, \
    Add, Sub, Mul, Div, Pow, \
    Variable, Constant, AdditiveIdentity, MultiplicativeIdentity

operation_with_everything = \
    Div(
        Pow(
            Mul(
                Sub(
                    Add(
                        Neg(Inv(MultiplicativeIdentity())),
                        Variable("x")),
                    Constant(7)),
                AdditiveIdentity()),
            2),
        Variable("y"))

def test_serialise_deserialise():
    print(operation_with_everything._serialise_json())

    serialised = operation_with_everything.serialise()
    deserialised = Operation.deserialise(serialised)
    reserialised = deserialised.serialise()

    assert serialised == reserialised


@pytest.mark.parametrize("op, a, b, result", [
    (Add, 1, 1, 2),
    (Add, 7, 8, 15),
    (Sub, 1, 1, 0),
    (Sub, 7, 8, -1),
    (Mul, 1, 1, 1),
    (Mul, 7, 8, 56),
    (Div, 1, 1, 1),
    (Div, 7, 8, 7/8),
    (Pow, 1, 1, 1),
    (Pow, 7, 2, 49)])
def test_binary_evaluation(op, a, b, result):
    f = op(Constant(a), b if op == Pow else Constant(b))
    assert f.evaluate({}) == result

x = Variable("x")
y = Variable("y")
z = Variable("z")
@pytest.mark.parametrize("x_over_x", [
                         Div(x,x),
                         Mul(Inv(x), x),
                         Mul(x, Inv(x)),
])
def test_dx_over_x_by_dx_should_be_zero(x_over_x):


    dfdx = x_over_x.derivative(x)

    print(dfdx.summary())

    assert dfdx == AdditiveIdentity()


def test_d_xyz_by_components_should_be_1():
    f = Mul(Mul(x, y), z)
    assert f.derivative(x).derivative(y).derivative(z) == MultiplicativeIdentity()


=======
import pytest

from sasdata.quantities.operations import Operation, \
    Neg, Inv, \
    Add, Sub, Mul, Div, Pow, \
    Variable, Constant, AdditiveIdentity, MultiplicativeIdentity

operation_with_everything = \
    Div(
        Pow(
            Mul(
                Sub(
                    Add(
                        Neg(Inv(MultiplicativeIdentity())),
                        Variable("x")),
                    Constant(7)),
                AdditiveIdentity()),
            2),
        Variable("y"))

def test_serialise_deserialise():
    print(operation_with_everything._serialise_json())

    serialised = operation_with_everything.serialise()
    deserialised = Operation.deserialise(serialised)
    reserialised = deserialised.serialise()

    assert serialised == reserialised


@pytest.mark.parametrize("op, a, b, result", [
    (Add, 1, 1, 2),
    (Add, 7, 8, 15),
    (Sub, 1, 1, 0),
    (Sub, 7, 8, -1),
    (Mul, 1, 1, 1),
    (Mul, 7, 8, 56),
    (Div, 1, 1, 1),
    (Div, 7, 8, 7/8),
    (Pow, 1, 1, 1),
    (Pow, 7, 2, 49)])
def test_binary_evaluation(op, a, b, result):
    f = op(Constant(a), b if op == Pow else Constant(b))
    assert f.evaluate({}) == result

x = Variable("x")
y = Variable("y")
z = Variable("z")
@pytest.mark.parametrize("x_over_x", [
                         Div(x,x),
                         Mul(Inv(x), x),
                         Mul(x, Inv(x)),
])
def test_dx_over_x_by_dx_should_be_zero(x_over_x):


    dfdx = x_over_x.derivative(x)

    print(dfdx.summary())

    assert dfdx == AdditiveIdentity()


def test_d_xyz_by_components_should_be_1():
    f = Mul(Mul(x, y), z)
    assert f.derivative(x).derivative(y).derivative(z) == MultiplicativeIdentity()

>>>>>>> 6b9ae5eb
<|MERGE_RESOLUTION|>--- conflicted
+++ resolved
@@ -1,4 +1,3 @@
-<<<<<<< HEAD
 import pytest
 
 from sasdata.quantities.quantity import Operation, \
@@ -66,73 +65,3 @@
     f = Mul(Mul(x, y), z)
     assert f.derivative(x).derivative(y).derivative(z) == MultiplicativeIdentity()
 
-
-=======
-import pytest
-
-from sasdata.quantities.operations import Operation, \
-    Neg, Inv, \
-    Add, Sub, Mul, Div, Pow, \
-    Variable, Constant, AdditiveIdentity, MultiplicativeIdentity
-
-operation_with_everything = \
-    Div(
-        Pow(
-            Mul(
-                Sub(
-                    Add(
-                        Neg(Inv(MultiplicativeIdentity())),
-                        Variable("x")),
-                    Constant(7)),
-                AdditiveIdentity()),
-            2),
-        Variable("y"))
-
-def test_serialise_deserialise():
-    print(operation_with_everything._serialise_json())
-
-    serialised = operation_with_everything.serialise()
-    deserialised = Operation.deserialise(serialised)
-    reserialised = deserialised.serialise()
-
-    assert serialised == reserialised
-
-
-@pytest.mark.parametrize("op, a, b, result", [
-    (Add, 1, 1, 2),
-    (Add, 7, 8, 15),
-    (Sub, 1, 1, 0),
-    (Sub, 7, 8, -1),
-    (Mul, 1, 1, 1),
-    (Mul, 7, 8, 56),
-    (Div, 1, 1, 1),
-    (Div, 7, 8, 7/8),
-    (Pow, 1, 1, 1),
-    (Pow, 7, 2, 49)])
-def test_binary_evaluation(op, a, b, result):
-    f = op(Constant(a), b if op == Pow else Constant(b))
-    assert f.evaluate({}) == result
-
-x = Variable("x")
-y = Variable("y")
-z = Variable("z")
-@pytest.mark.parametrize("x_over_x", [
-                         Div(x,x),
-                         Mul(Inv(x), x),
-                         Mul(x, Inv(x)),
-])
-def test_dx_over_x_by_dx_should_be_zero(x_over_x):
-
-
-    dfdx = x_over_x.derivative(x)
-
-    print(dfdx.summary())
-
-    assert dfdx == AdditiveIdentity()
-
-
-def test_d_xyz_by_components_should_be_1():
-    f = Mul(Mul(x, y), z)
-    assert f.derivative(x).derivative(y).derivative(z) == MultiplicativeIdentity()
-
->>>>>>> 6b9ae5eb
