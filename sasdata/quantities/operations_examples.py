<<<<<<< HEAD
from sasdata.quantities.quantity import Variable, Mul

x = Variable("x")
y = Variable("y")
z = Variable("z")
f = Mul(Mul(x, y), z)


dfdx = f.derivative(x).derivative(y).derivative(z)

print(dfdx.summary())
=======
from sasdata.quantities.operations import Variable, Mul

x = Variable("x")
y = Variable("y")
z = Variable("z")
f = Mul(Mul(x, y), z)


dfdx = f.derivative(x).derivative(y).derivative(z)

print(dfdx.summary())
>>>>>>> 6b9ae5eb
<|MERGE_RESOLUTION|>--- conflicted
+++ resolved
@@ -1,4 +1,3 @@
-<<<<<<< HEAD
 from sasdata.quantities.quantity import Variable, Mul
 
 x = Variable("x")
@@ -9,17 +8,4 @@
 
 dfdx = f.derivative(x).derivative(y).derivative(z)
 
-print(dfdx.summary())
-=======
-from sasdata.quantities.operations import Variable, Mul
-
-x = Variable("x")
-y = Variable("y")
-z = Variable("z")
-f = Mul(Mul(x, y), z)
-
-
-dfdx = f.derivative(x).derivative(y).derivative(z)
-
-print(dfdx.summary())
->>>>>>> 6b9ae5eb
+print(dfdx.summary())