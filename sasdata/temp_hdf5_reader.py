import os
import h5py


import logging

import numpy as np


from h5py._hl.dataset import Dataset as HDF5Dataset
from h5py._hl.group import Group as HDF5Group

<<<<<<< HEAD
from sasdata.metadata import Metadata
from sasdata.quantities.accessors import AccessorTarget
from sasdata.raw_form import RawData, Dataset
from sasdata.raw_form import Dataset as SASDataDataset, Group as SASDataGroup
=======

from sasdata.data import SasData
from sasdata.data import Dataset as SASDataDataset, Group as SASDataGroup
>>>>>>> ad1ba330

from sasdata.quantities.quantity import NamedQuantity
from sasdata.quantities import units
from sasdata.quantities.unit_parser import parse

# test_file = "./example_data/1d_data/33837rear_1D_1.75_16.5_NXcanSAS_v3.h5"
test_file = "./example_data/1d_data/33837rear_1D_1.75_16.5_NXcanSAS.h5"

logger = logging.getLogger(__name__)


def recurse_hdf5(hdf5_entry):
    if isinstance(hdf5_entry, HDF5Dataset):
        #
        # print(hdf5_entry.dtype)
        # print(type(hdf5_entry.dtype))

        attributes = {name: hdf5_entry.attrs[name] for name in hdf5_entry.attrs}

        if isinstance(hdf5_entry.dtype, np.dtypes.BytesDType):
            data = hdf5_entry[()][0].decode("utf-8")

            return SASDataDataset[str](
                name=hdf5_entry.name,
                data=data,
                attributes=attributes)

        else:
            data = np.array(hdf5_entry, dtype=hdf5_entry.dtype)

            return SASDataDataset[np.ndarray](
                name=hdf5_entry.name,
                data=data,
                attributes=attributes)

    elif isinstance(hdf5_entry, HDF5Group):
        return SASDataGroup(
            name=hdf5_entry.name,
            children={key: recurse_hdf5(hdf5_entry[key]) for key in hdf5_entry.keys()})

    else:
        raise TypeError(f"Unknown type found during HDF5 parsing: {type(hdf5_entry)} ({hdf5_entry})")

GET_UNITS_FROM_ELSEWHERE = units.meters
def connected_data(node: SASDataGroup, name_prefix="") -> list[NamedQuantity]:
    """ In the context of NeXus files, load a group of data entries that are organised together
    match up the units and errors with their values"""
    # Gather together data with its error terms

    uncertainty_map = {}
    uncertainties = set()
    entries = {}

    for name in node.children:

        child = node.children[name]

        if "units" in child.attributes:
            units = parse(child.attributes["units"])
        else:
            units = GET_UNITS_FROM_ELSEWHERE

        quantity = NamedQuantity(name=name_prefix+child.name,
                                 value=child.data,
                                 units=units)

        if "uncertainty" in child.attributes:
            uncertainty_name = child.attributes["uncertainty"]
            uncertainty_map[name] = uncertainty_name
            uncertainties.add(uncertainty_name)

        entries[name] = quantity

    output = []

    for name, entry in entries.items():
        if name not in uncertainties:
            if name in uncertainty_map:
                uncertainty = entries[uncertainty_map[name]]
                new_entry = entry.with_standard_error(uncertainty)
                output.append(new_entry)
            else:
                output.append(entry)

    return output


def load_data(filename) -> list[SasData]:
    with h5py.File(filename, 'r') as f:

        loaded_data: list[SasData] = []

        for root_key in f.keys():

            entry = f[root_key]

            data_contents = []
            raw_metadata = {}

            entry_keys = [key for key in entry.keys()]

            if "sasdata" not in entry_keys:
                logger.warning("No sasdata key")

            for key in entry_keys:
                component = entry[key]
                if key.lower() == "sasdata":
                    datum = recurse_hdf5(component)
                    # TODO: Use named identifier
                    data_contents = connected_data(datum, "FILE_ID_HERE")

                else:
                    raw_metadata[key] = recurse_hdf5(component)

<<<<<<< HEAD

            target = AccessorTarget(SASDataGroup("root", raw_metadata))
            metadata = Metadata(target)

            loaded_data.append(
                SasData)
=======
            loaded_data.append(
                SasData(
                    name=root_key,
                    data_contents=data_contents,
                    raw_metadata=SASDataGroup("root", raw_metadata)))
>>>>>>> ad1ba330

        return loaded_data




data = load_data(test_file)

for dataset in data:
    print(dataset.summary())<|MERGE_RESOLUTION|>--- conflicted
+++ resolved
@@ -1,160 +1,151 @@
-import os
-import h5py
-
-
-import logging
-
-import numpy as np
-
-
-from h5py._hl.dataset import Dataset as HDF5Dataset
-from h5py._hl.group import Group as HDF5Group
-
-<<<<<<< HEAD
-from sasdata.metadata import Metadata
-from sasdata.quantities.accessors import AccessorTarget
-from sasdata.raw_form import RawData, Dataset
-from sasdata.raw_form import Dataset as SASDataDataset, Group as SASDataGroup
-=======
-
-from sasdata.data import SasData
-from sasdata.data import Dataset as SASDataDataset, Group as SASDataGroup
->>>>>>> ad1ba330
-
-from sasdata.quantities.quantity import NamedQuantity
-from sasdata.quantities import units
-from sasdata.quantities.unit_parser import parse
-
-# test_file = "./example_data/1d_data/33837rear_1D_1.75_16.5_NXcanSAS_v3.h5"
-test_file = "./example_data/1d_data/33837rear_1D_1.75_16.5_NXcanSAS.h5"
-
-logger = logging.getLogger(__name__)
-
-
-def recurse_hdf5(hdf5_entry):
-    if isinstance(hdf5_entry, HDF5Dataset):
-        #
-        # print(hdf5_entry.dtype)
-        # print(type(hdf5_entry.dtype))
-
-        attributes = {name: hdf5_entry.attrs[name] for name in hdf5_entry.attrs}
-
-        if isinstance(hdf5_entry.dtype, np.dtypes.BytesDType):
-            data = hdf5_entry[()][0].decode("utf-8")
-
-            return SASDataDataset[str](
-                name=hdf5_entry.name,
-                data=data,
-                attributes=attributes)
-
-        else:
-            data = np.array(hdf5_entry, dtype=hdf5_entry.dtype)
-
-            return SASDataDataset[np.ndarray](
-                name=hdf5_entry.name,
-                data=data,
-                attributes=attributes)
-
-    elif isinstance(hdf5_entry, HDF5Group):
-        return SASDataGroup(
-            name=hdf5_entry.name,
-            children={key: recurse_hdf5(hdf5_entry[key]) for key in hdf5_entry.keys()})
-
-    else:
-        raise TypeError(f"Unknown type found during HDF5 parsing: {type(hdf5_entry)} ({hdf5_entry})")
-
-GET_UNITS_FROM_ELSEWHERE = units.meters
-def connected_data(node: SASDataGroup, name_prefix="") -> list[NamedQuantity]:
-    """ In the context of NeXus files, load a group of data entries that are organised together
-    match up the units and errors with their values"""
-    # Gather together data with its error terms
-
-    uncertainty_map = {}
-    uncertainties = set()
-    entries = {}
-
-    for name in node.children:
-
-        child = node.children[name]
-
-        if "units" in child.attributes:
-            units = parse(child.attributes["units"])
-        else:
-            units = GET_UNITS_FROM_ELSEWHERE
-
-        quantity = NamedQuantity(name=name_prefix+child.name,
-                                 value=child.data,
-                                 units=units)
-
-        if "uncertainty" in child.attributes:
-            uncertainty_name = child.attributes["uncertainty"]
-            uncertainty_map[name] = uncertainty_name
-            uncertainties.add(uncertainty_name)
-
-        entries[name] = quantity
-
-    output = []
-
-    for name, entry in entries.items():
-        if name not in uncertainties:
-            if name in uncertainty_map:
-                uncertainty = entries[uncertainty_map[name]]
-                new_entry = entry.with_standard_error(uncertainty)
-                output.append(new_entry)
-            else:
-                output.append(entry)
-
-    return output
-
-
-def load_data(filename) -> list[SasData]:
-    with h5py.File(filename, 'r') as f:
-
-        loaded_data: list[SasData] = []
-
-        for root_key in f.keys():
-
-            entry = f[root_key]
-
-            data_contents = []
-            raw_metadata = {}
-
-            entry_keys = [key for key in entry.keys()]
-
-            if "sasdata" not in entry_keys:
-                logger.warning("No sasdata key")
-
-            for key in entry_keys:
-                component = entry[key]
-                if key.lower() == "sasdata":
-                    datum = recurse_hdf5(component)
-                    # TODO: Use named identifier
-                    data_contents = connected_data(datum, "FILE_ID_HERE")
-
-                else:
-                    raw_metadata[key] = recurse_hdf5(component)
-
-<<<<<<< HEAD
-
-            target = AccessorTarget(SASDataGroup("root", raw_metadata))
-            metadata = Metadata(target)
-
-            loaded_data.append(
-                SasData)
-=======
-            loaded_data.append(
-                SasData(
-                    name=root_key,
-                    data_contents=data_contents,
-                    raw_metadata=SASDataGroup("root", raw_metadata)))
->>>>>>> ad1ba330
-
-        return loaded_data
-
-
-
-
-data = load_data(test_file)
-
-for dataset in data:
+import os
+import h5py
+
+
+import logging
+
+import numpy as np
+
+
+from h5py._hl.dataset import Dataset as HDF5Dataset
+from h5py._hl.group import Group as HDF5Group
+
+
+from sasdata.data import SasData
+from sasdata.metadata import Metadata
+from sasdata.quantities.accessors import AccessorTarget
+from sasdata.raw_form import RawData, Dataset
+from sasdata.raw_form import Dataset as SASDataDataset, Group as SASDataGroup
+
+from sasdata.quantities.quantity import NamedQuantity
+from sasdata.quantities import units
+from sasdata.quantities.unit_parser import parse
+
+# test_file = "./example_data/1d_data/33837rear_1D_1.75_16.5_NXcanSAS_v3.h5"
+test_file = "./example_data/1d_data/33837rear_1D_1.75_16.5_NXcanSAS.h5"
+
+logger = logging.getLogger(__name__)
+
+
+def recurse_hdf5(hdf5_entry):
+    if isinstance(hdf5_entry, HDF5Dataset):
+        #
+        # print(hdf5_entry.dtype)
+        # print(type(hdf5_entry.dtype))
+
+        attributes = {name: hdf5_entry.attrs[name] for name in hdf5_entry.attrs}
+
+        if isinstance(hdf5_entry.dtype, np.dtypes.BytesDType):
+            data = hdf5_entry[()][0].decode("utf-8")
+
+            return SASDataDataset[str](
+                name=hdf5_entry.name,
+                data=data,
+                attributes=attributes)
+
+        else:
+            data = np.array(hdf5_entry, dtype=hdf5_entry.dtype)
+
+            return SASDataDataset[np.ndarray](
+                name=hdf5_entry.name,
+                data=data,
+                attributes=attributes)
+
+    elif isinstance(hdf5_entry, HDF5Group):
+        return SASDataGroup(
+            name=hdf5_entry.name,
+            children={key: recurse_hdf5(hdf5_entry[key]) for key in hdf5_entry.keys()})
+
+    else:
+        raise TypeError(f"Unknown type found during HDF5 parsing: {type(hdf5_entry)} ({hdf5_entry})")
+
+GET_UNITS_FROM_ELSEWHERE = units.meters
+def connected_data(node: SASDataGroup, name_prefix="") -> list[NamedQuantity]:
+    """ In the context of NeXus files, load a group of data entries that are organised together
+    match up the units and errors with their values"""
+    # Gather together data with its error terms
+
+    uncertainty_map = {}
+    uncertainties = set()
+    entries = {}
+
+    for name in node.children:
+
+        child = node.children[name]
+
+        if "units" in child.attributes:
+            units = parse(child.attributes["units"])
+        else:
+            units = GET_UNITS_FROM_ELSEWHERE
+
+        quantity = NamedQuantity(name=name_prefix+child.name,
+                                 value=child.data,
+                                 units=units)
+
+        if "uncertainty" in child.attributes:
+            uncertainty_name = child.attributes["uncertainty"]
+            uncertainty_map[name] = uncertainty_name
+            uncertainties.add(uncertainty_name)
+
+        entries[name] = quantity
+
+    output = []
+
+    for name, entry in entries.items():
+        if name not in uncertainties:
+            if name in uncertainty_map:
+                uncertainty = entries[uncertainty_map[name]]
+                new_entry = entry.with_standard_error(uncertainty)
+                output.append(new_entry)
+            else:
+                output.append(entry)
+
+    return output
+
+
+def load_data(filename) -> list[RawData]:
+    with h5py.File(filename, 'r') as f:
+
+        loaded_data: list[RawData] = []
+
+        for root_key in f.keys():
+
+            entry = f[root_key]
+
+            data_contents = []
+            raw_metadata = {}
+
+            entry_keys = [key for key in entry.keys()]
+
+            if "sasdata" not in entry_keys:
+                logger.warning("No sasdata key")
+
+            for key in entry_keys:
+                component = entry[key]
+                if key.lower() == "sasdata":
+                    datum = recurse_hdf5(component)
+                    # TODO: Use named identifier
+                    data_contents = connected_data(datum, "FILE_ID_HERE")
+
+                else:
+                    raw_metadata[key] = recurse_hdf5(component)
+
+
+            target = AccessorTarget(SASDataGroup("root", raw_metadata))
+            metadata = Metadata(target)
+
+            loaded_data.append(
+                SasData(
+                    name=root_key,
+                    data_contents=data_contents,
+                    raw_metadata=SASDataGroup("root", raw_metadata)))
+
+        return loaded_data
+
+
+
+
+data = load_data(test_file)
+
+for dataset in data:
     print(dataset.summary())