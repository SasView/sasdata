from enum import Enum
from typing import TypeVar, Any, Self
from dataclasses import dataclass

<<<<<<< HEAD
from sasdata.quantities.quantity import NamedQuantity
=======
import numpy as np

from quantities.quantity import NamedQuantity
>>>>>>> 2251f4a0
from sasdata.metadata import Metadata
from sasdata.quantities.accessors import AccessorTarget
from sasdata.data_backing import Group, key_tree


class SasData:
    def __init__(self, name: str,
                 data_contents: list[NamedQuantity],
                 raw_metadata: Group,
                 verbose: bool=False):

        self.name = name
        self._data_contents = data_contents
        self._raw_metadata = raw_metadata
        self._verbose = verbose

        self.metadata = Metadata(AccessorTarget(raw_metadata, verbose=verbose))

        # Components that need to be organised after creation
        self.ordinate: NamedQuantity[np.ndarray] = None # TODO: fill out
        self.abscissae: list[NamedQuantity[np.ndarray]] = None # TODO: fill out
        self.mask = None # TODO: fill out
        self.model_requirements = None # TODO: fill out

    def summary(self, indent = "  ", include_raw=False):
        s = f"{self.name}\n"

        for data in self._data_contents:
            s += f"{indent}{data}\n"

        s += f"Metadata:\n"
        s += "\n"
        s += self.metadata.summary()

        if include_raw:
            s += key_tree(self._raw_metadata)

        return s<|MERGE_RESOLUTION|>--- conflicted
+++ resolved
@@ -2,17 +2,11 @@
 from typing import TypeVar, Any, Self
 from dataclasses import dataclass
 
-<<<<<<< HEAD
 from sasdata.quantities.quantity import NamedQuantity
-=======
 import numpy as np
-
-from quantities.quantity import NamedQuantity
->>>>>>> 2251f4a0
 from sasdata.metadata import Metadata
 from sasdata.quantities.accessors import AccessorTarget
 from sasdata.data_backing import Group, key_tree
-
 
 class SasData:
     def __init__(self, name: str,
