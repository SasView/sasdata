from enum import Enum
from typing import TypeVar, Any, Self
from dataclasses import dataclass

import numpy as np

<<<<<<< HEAD
from sasdata.dataset_types import DatasetType
=======
from sasdata.dataset_types import DatasetType, one_dim, two_dim
>>>>>>> e652bd04
from sasdata.quantities.quantity import NamedQuantity, Quantity
from sasdata.metadata import Metadata
from sasdata.quantities.accessors import AccessorTarget
from sasdata.data_backing import Group, key_tree

class SasData:
    def __init__(self, name: str,
                 data_contents: dict[str, Quantity],
                 dataset_type: DatasetType,
                 raw_metadata: Group,
                 verbose: bool=False):

        self.name = name
        # validate data contents
        if not all([key in dataset_type.optional or key in dataset_type.required for key in data_contents.keys()]):
            raise ValueError("Columns don't match the dataset type")
        self._data_contents = data_contents
        self._raw_metadata = raw_metadata
        self._verbose = verbose

        self.metadata = Metadata(AccessorTarget(raw_metadata, verbose=verbose))

        # TODO: Could this be optional?
        self.dataset_type: DatasetType = dataset_type

        # Components that need to be organised after creation
        self.mask = None # TODO: fill out
        self.model_requirements = None # TODO: fill out

<<<<<<< HEAD
    #TODO: This seems oriented around 1D I vs Q data. What about 2D data?
    @property
    def ordinate(self) -> Quantity:
        raise NotImplementedError()

    @property
    def abscissae(self) -> list[Quantity]:
        raise NotImplementedError()
=======
    # TODO: Handle the other data types.
    @property
    def ordinate(self) -> Quantity:
        if self.dataset_type == one_dim or self.dataset_type == two_dim:
            return self._data_contents['I']
        # TODO: seesans
        # Let's ignore that this method can return None for now.
        return None

    @property
    def abscissae(self) -> Quantity:
        if self.dataset_type == one_dim:
            return self._data_contents['Q']
        elif self.dataset_type == two_dim:
            # Type hinting is a bit lacking. Assume each part of the zip is a scalar value.
            data_contents = np.array(list(zip(self._data_contents['Qx'].value, self._data_contents['Qy'].value)))
            # Use this value to extract units etc. Assume they will be the same for Qy.
            reference_data_content = self._data_contents['Qx']
            # TODO: If this is a derived quantity then we are going to lose that
            # information.
            #
            # TODO: Won't work when there's errors involved. On reflection, we
            # probably want to avoid creating a new Quantity but at the moment I
            # can't see a way around it.
            return Quantity(data_contents, reference_data_content.units)
        return None
>>>>>>> e652bd04

    def __getitem__(self, item: str):
        return self._data_contents[item]

    def summary(self, indent = "  ", include_raw=False):
        s = f"{self.name}\n"

        for data in self._data_contents:
            s += f"{indent}{data}\n"

        s += f"Metadata:\n"
        s += "\n"
        s += self.metadata.summary()

        if include_raw:
            s += key_tree(self._raw_metadata)

        return s<|MERGE_RESOLUTION|>--- conflicted
+++ resolved
@@ -4,11 +4,7 @@
 
 import numpy as np
 
-<<<<<<< HEAD
-from sasdata.dataset_types import DatasetType
-=======
 from sasdata.dataset_types import DatasetType, one_dim, two_dim
->>>>>>> e652bd04
 from sasdata.quantities.quantity import NamedQuantity, Quantity
 from sasdata.metadata import Metadata
 from sasdata.quantities.accessors import AccessorTarget
@@ -38,16 +34,6 @@
         self.mask = None # TODO: fill out
         self.model_requirements = None # TODO: fill out
 
-<<<<<<< HEAD
-    #TODO: This seems oriented around 1D I vs Q data. What about 2D data?
-    @property
-    def ordinate(self) -> Quantity:
-        raise NotImplementedError()
-
-    @property
-    def abscissae(self) -> list[Quantity]:
-        raise NotImplementedError()
-=======
     # TODO: Handle the other data types.
     @property
     def ordinate(self) -> Quantity:
@@ -74,7 +60,6 @@
             # can't see a way around it.
             return Quantity(data_contents, reference_data_content.units)
         return None
->>>>>>> e652bd04
 
     def __getitem__(self, item: str):
         return self._data_contents[item]
