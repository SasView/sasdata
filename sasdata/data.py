--- conflicted
+++ resolved
@@ -2,13 +2,8 @@
 from typing import TypeVar, Any, Self
 from dataclasses import dataclass
 
-<<<<<<< HEAD
 from sasdata.quantities.quantity import NamedQuantity
-=======
 import numpy as np
-
-from quantities.quantity import NamedQuantity
->>>>>>> b134fcde
 from sasdata.metadata import Metadata
 from sasdata.quantities.accessors import AccessorTarget
 from sasdata.data_backing import Group, key_tree
