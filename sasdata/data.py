--- conflicted
+++ resolved
@@ -2,14 +2,10 @@
 from typing import TypeVar, Any, Self
 from dataclasses import dataclass
 
-from sasdata.quantities.quantity import NamedQuantity
 import numpy as np
-<<<<<<< HEAD
 
 from sasdata.dataset_types import DatasetType, one_dim, two_dim
 from sasdata.quantities.quantity import NamedQuantity, Quantity
-=======
->>>>>>> 3c688325
 from sasdata.metadata import Metadata
 from sasdata.quantities.accessors import AccessorTarget
 from sasdata.data_backing import Group, key_tree
